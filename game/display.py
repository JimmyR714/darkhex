--- conflicted
+++ resolved
@@ -187,7 +187,6 @@
         btn_white_display.pack()
         btn_black_display.pack()
 
-<<<<<<< HEAD
         #game type selection
         game_options = [
             "Player vs Player",
@@ -204,37 +203,6 @@
             self.game_selection,
             *game_options,
             command=partial(self.update_game_menu)
-=======
-        # agent selection
-        agent_options = [
-            "None",
-            "General",
-            "Basic",
-            "RL"
-        ]
-        lbl_agent = tk.Label(self, text="Select Agent:")
-        frm_agent = tk.Frame(self)
-        self.agent_selection = tk.StringVar()
-        self.agent_selection.set("RL")
-        ddm_agent = tk.OptionMenu(
-            frm_agent,
-            self.agent_selection,
-            *agent_options
-        )
-        lbl_agent_colour = tk.Label(frm_agent, text="Agent Colour:")
-        self.agent_colour = tk.StringVar(self, "w")
-        rdb_agent_white = tk.Radiobutton(
-            frm_agent,
-            variable=self.agent_colour,
-            text = "White",
-            value="w"
-        )
-        rdb_agent_black = tk.Radiobutton(
-            frm_agent,
-            variable=self.agent_colour,
-            text = "Black",
-            value="b"
->>>>>>> 1742ac09
         )
 
         #place game selection widgets into frame
@@ -314,6 +282,7 @@
         agent_options = [
             "General",
             "Basic",
+            "RL"
         ]
         match game_type:
             case "Player vs Player":
