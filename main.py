--- conflicted
+++ resolved
@@ -161,21 +161,16 @@
                 new_agent = agents.basic_agent.BasicAgent(
                     num_cols=num_cols, num_rows=num_rows, settings=agent_settings
                 )
-<<<<<<< HEAD
-=======
             case "RL":
-                self.agent = agents.rl_agent.RLAgent.from_file(
+                new_agent = agents.rl_agent.RLAgent.from_file(
                     path=util.select_rl_agent(
                         cols=num_cols,
                         rows=num_rows,
-                        colour=agent_colour,
+                        colour=agent_settings["colour"],
                         current_path=os.path.dirname(__file__)
                     )
                 )
                 self.agent.reset()
-            case None: # no agent, a 2 player game
-                self.agent = None
->>>>>>> 1742ac09
             case _:
                 raise ValueError(f"Agent type \"{agent}\" does not exist.")
         #check which number agent this is
